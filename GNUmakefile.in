# SPDX-License-Identifier: BSD-2-Clause
# 
# Copyright (c) 2020 NKI/AVL, Netherlands Cancer Institute
# 
# Redistribution and use in source and binary forms, with or without
# modification, are permitted provided that the following conditions are met:
# 
# 1. Redistributions of source code must retain the above copyright notice, this
#    list of conditions and the following disclaimer
# 2. Redistributions in binary form must reproduce the above copyright notice,
#    this list of conditions and the following disclaimer in the documentation
#    and/or other materials provided with the distribution.
# 
# THIS SOFTWARE IS PROVIDED BY THE COPYRIGHT HOLDERS AND CONTRIBUTORS "AS IS" AND
# ANY EXPRESS OR IMPLIED WARRANTIES, INCLUDING, BUT NOT LIMITED TO, THE IMPLIED
# WARRANTIES OF MERCHANTABILITY AND FITNESS FOR A PARTICULAR PURPOSE ARE
# DISCLAIMED. IN NO EVENT SHALL THE COPYRIGHT OWNER OR CONTRIBUTORS BE LIABLE FOR
# ANY DIRECT, INDIRECT, INCIDENTAL, SPECIAL, EXEMPLARY, OR CONSEQUENTIAL DAMAGES
# (INCLUDING, BUT NOT LIMITED TO, PROCUREMENT OF SUBSTITUTE GOODS OR SERVICES;
# LOSS OF USE, DATA, OR PROFITS; OR BUSINESS INTERRUPTION) HOWEVER CAUSED AND
# ON ANY THEORY OF LIABILITY, WHETHER IN CONTRACT, STRICT LIABILITY, OR TORT
# (INCLUDING NEGLIGENCE OR OTHERWISE) ARISING IN ANY WAY OUT OF THE USE OF THIS
# SOFTWARE, EVEN IF ADVISED OF THE POSSIBILITY OF SUCH DAMAGE.

# makefile for libcifpp

.PHONY: firstTarget
firstTarget: all

CXX					= @CXX@
<<<<<<< HEAD
CXXFLAGS			= @BOOST_CPPFLAGS@ \
					  @CPPFLAGS@ \
					  @CXXFLAGS@ \
					  @PTHREAD_CFLAGS@
LDFLAGS				= @BOOST_LDFLAGS@ \
					  @LDFLAGS@ \
					  @LIBS@
=======
CXXFLAGS			= @BOOST_CPPFLAGS@ @CPPFLAGS@ @CXXFLAGS@ @PTHREAD_CFLAGS@
LDFLAGS				= @BOOST_LDFLAGS@ @LDFLAGS@
>>>>>>> 516db3d8
LIBS				= @PTHREAD_LIBS@ \
					  @BOOST_IOSTREAMS_LIB@ \
					  @BOOST_DATE_TIME_LIB@ \
					  @BOOST_REGEX_LIB@ \
					  @LIBS@

prefix				= $(DESTDIR)@prefix@
exec_prefix			= @exec_prefix@
libdir				= @libdir@
includedir			= @includedir@
datarootdir			= @datarootdir@
datadir				= @datadir@
docdir				= @docdir@
pkgconfigdir		= $(libdir)/pkgconfig

CCP4DIR				= @CCP4@
CLIBD				= $(CCP4DIR:%=%/lib/data)

CACHE_DIR			= $(DESTDIR)@DATA_CACHE_DIR@
DATA_DIR			= @DATA_LIB_DIR@
CRON_DIR			= $(DESTDIR)/etc/cron.weekly

DEFINES				+= CACHE_DIR='"$(CACHE_DIR)"' DATA_DIR='"$(DATA_DIR)"'
DEFINES				+= USE_RSRC=@USE_RSRC@

GNUmakefile: config.status GNUmakefile.in
	$(SHELL) ./config.status

LIB_NAME			= @PACKAGE_NAME@
LIB_VERSION			= @LIBCIF_LT_VERSION@
LIB_CURRENT			= @LIBCIF_LT_CURRENT@
LIB_TARGET			= $(LIB_NAME).la
VERSION             = @LIBCIF_SEMANTIC_VERSION@
DIST_NAME           = @PACKAGE_NAME@-$(subst :,.,$(VERSION))

# libtool stuff

LIBTOOL_DEPS = @LIBTOOL_DEPS@
libtool: $(LIBTOOL_DEPS)
	$(SHELL) ./config.status libtool

LIBTOOL = $(SHELL) @abs_top_builddir@/libtool
CXXCOMPILE = $(LIBTOOL) --silent --tag=CXX --mode=compile $(CXX) $(CXXFLAGS)
CXXLINK = $(LIBTOOL) --silent --tag=CXX --mode=link $(CXX) $(CXXFLAGS) $(LDFLAGS) -version-info $(LIB_VERSION) -o $@

# main build variables
CXXFLAGS            += -Wall -Wno-multichar -I include

# Use the DEBUG flag to build debug versions of the code
DEBUG               = @DEBUG@

ifeq "$(DEBUG)" "1"
DEFINES				+= DEBUG
CXXFLAGS            += -g -O0
LDFLAGS				+= -g
else
CXXFLAGS			+= -O2
DEFINES				+= NDEBUG
endif

# targets

VPATH += src:test

CXXFLAGS			+= $(DEFINES:%=-D%)

OBJDIR = obj
ifeq "$(DEBUG)" "1"
	OBJDIR	:= $(OBJDIR).dbg
endif

$(OBJDIR):
	mkdir -p $(OBJDIR)

OBJECTS		= $(OBJDIR)/AtomType.lo \
			  $(OBJDIR)/Cif2PDB.lo \
			  $(OBJDIR)/Cif++.lo \
			  $(OBJDIR)/CifParser.lo \
			  $(OBJDIR)/CifUtils.lo \
			  $(OBJDIR)/CifValidator.lo \
			  $(OBJDIR)/Compound.lo \
			  $(OBJDIR)/PDB2Cif.lo \
			  $(OBJDIR)/PDB2CifRemark3.lo \
			  $(OBJDIR)/Point.lo \
			  $(OBJDIR)/Secondary.lo \
			  $(OBJDIR)/Structure.lo \
			  $(OBJDIR)/Symmetry.lo \
			  $(OBJDIR)/TlsParser.lo

ifneq "$(CCP4DIR)" ""

# Special rules to generate symmetry operation number table
tools/symop-map-generator: tools/symop-map-generator.cpp

src/SymOpTable_data.cpp: tools/symop-map-generator $(CLIBD)/symop.lib
	tools/symop-map-generator > $@

$(OBJDIR)/Symmetry.lo: src/SymOpTable_data.cpp

endif

# We have development releases and official releases, for each we
# maintain different versioning schemes.

ifneq "x@UPDATE_REVISION@" "x"

REVISION = $(shell git log --pretty=format:%h --max-count=1)
REVISION_FILE = version-info-$(REVISION).txt

$(REVISION_FILE):
	rm -f version-info-*.txt
	@ echo libcifpp-version: $(VERSION) > $@
	@ git describe --match=build --dirty >> $@
	@ git log --pretty=medium --date=iso8601 -1 >> $@

src/revision.hpp: $(REVISION_FILE)
	@ echo 'const char kRevision[] = R"(' > $@
	@ cat $? >> $@
	@ echo ')";' >> $@

else

src/revision.hpp:
	@ echo 'const char kRevision[] = R"(' > $@
	@ echo libcifpp-version: $(VERSION) >> $@
	@ echo Date:   $$(date --iso-8601) >> $@
	@ echo ')";' >> $@

endif

$(OBJDIR)/CifUtils.o: src/revision.hpp

$(OBJDIR)/CifUtils.lo: src/revision.hpp
$(LIB_TARGET): $(OBJECTS)
	$(CXXLINK) -rpath $(libdir) $(OBJECTS) $(LIBS)

.PHONY: lib
lib: $(LIB_TARGET)

.PHONY: all
all: $(LIB_TARGET)

-include $(OBJECTS:%.lo=%.d)

$(OBJECTS:.lo=.d):

$(OBJDIR)/%.lo: %.cpp | $(OBJDIR)
	@ echo ">>" $<
	@ $(CXXCOMPILE) -MT $@ -MD -MP -MF $(OBJDIR)/$*.d -c -o $@ $<

$(OBJDIR)/%.o: %.cpp | $(OBJDIR)
	@ echo ">>" $<
	@ $(CXX) $(CXXFLAGS) -MT $@ -MD -MP -MF $(OBJDIR)/$*.d -c -o $@ $<

.PHONY: clean
clean:
	rm -rf .libs $(OBJDIR)/* $(LIB_TARGET)
	rm -f $(TESTS:%=test/%-test)

.PHONY: distclean
distclean: clean
	rm -f libtool config.lt
	rm -f config.status config.cache config.log configure.lineno config.status.lineno
	rm -f GNUmakefile

# Test rules

define TEST_template =

-include $$(OBJDIR)/$(1)-test.d

$(1)_OBJECTS = $$(OBJDIR)/$(1)-test.o

test/$(1)-test: $(LIB_TARGET) $$($(1)_OBJECTS)
	@ echo ">>> building $(1)-test"
	$(CXX) $(CXXFLAGS) $(LDFLAGS) -o $$@ $$($(1)_OBJECTS) -L.libs -lcifpp -lboost_program_options $(LIBS)

.PHONY: $(1)-test
$(1)-test: test/$(1)-test
	cd test; LD_LIBRARY_PATH=../.libs ./$(1)-test $$($(1)_PARAMS)

endef

TESTS = unit # pdb2cif

$(foreach part,$(TESTS),$(eval $(call TEST_template,$(part))))

.PHONY: test
test: $(TESTS:%=%-test)

HEADERS = \
	AtomType.hpp \
	CifParser.hpp \
	Compound.hpp \
	PDB2CifRemark3.hpp \
	Structure.hpp \
	Cif2PDB.hpp \
	CifUtils.hpp \
	Point.hpp \
	Symmetry.hpp \
	Cif++.hpp \
	CifValidator.hpp \
	PDB2Cif.hpp \
	Secondary.hpp \
	TlsParser.hpp

.PHONY: install
install: lib
	install -d $(libdir)
	$(LIBTOOL) --mode=install install $(LIB_TARGET) $(libdir)
	install -d $(datadir)/libcifpp
	install -m644 rsrc/isomers.txt $(datadir)/libcifpp;
	gzip -f $(datadir)/libcifpp/isomers.txt
	for d in mmcif_ddl.dic mmcif_pdbx_v50.dic; do \
		install -m644 rsrc/$$d $(datadir)/libcifpp; \
		gzip -f $(datadir)/libcifpp/$$d; \
	done
	install -d $(CRON_DIR)
	install -m755 tools/update-dictionary-script $(CRON_DIR)/libcifpp
	install -d $(includedir)/cif++
	for f in $(HEADERS); do install include/cif++/$$f $(includedir)/cif++/$$f; done
	install -d $(pkgconfigdir)
	install -m 644 $(LIB_NAME).pc $(pkgconfigdir)/$(LIB_NAME).pc

dist-clean: clean

.PHONY: dist
dist:
	rm -rf $(DIST_NAME)
	mkdir $(DIST_NAME)
	git archive trunk | tar -x -C $(DIST_NAME)
	tar czf $(DIST_NAME).tgz $(DIST_NAME)
	rm -rf $(DIST_NAME)

FORCE:<|MERGE_RESOLUTION|>--- conflicted
+++ resolved
@@ -28,7 +28,6 @@
 firstTarget: all
 
 CXX					= @CXX@
-<<<<<<< HEAD
 CXXFLAGS			= @BOOST_CPPFLAGS@ \
 					  @CPPFLAGS@ \
 					  @CXXFLAGS@ \
@@ -36,10 +35,6 @@
 LDFLAGS				= @BOOST_LDFLAGS@ \
 					  @LDFLAGS@ \
 					  @LIBS@
-=======
-CXXFLAGS			= @BOOST_CPPFLAGS@ @CPPFLAGS@ @CXXFLAGS@ @PTHREAD_CFLAGS@
-LDFLAGS				= @BOOST_LDFLAGS@ @LDFLAGS@
->>>>>>> 516db3d8
 LIBS				= @PTHREAD_LIBS@ \
 					  @BOOST_IOSTREAMS_LIB@ \
 					  @BOOST_DATE_TIME_LIB@ \
