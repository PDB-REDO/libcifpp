# SPDX-License-Identifier: BSD-2-Clause

# Copyright (c) 2021 NKI/AVL, Netherlands Cancer Institute

# Redistribution and use in source and binary forms, with or without
# modification, are permitted provided that the following conditions are met:

# 1. Redistributions of source code must retain the above copyright notice, this
# list of conditions and the following disclaimer
# 2. Redistributions in binary form must reproduce the above copyright notice,
# this list of conditions and the following disclaimer in the documentation
# and/or other materials provided with the distribution.

# THIS SOFTWARE IS PROVIDED BY THE COPYRIGHT HOLDERS AND CONTRIBUTORS "AS IS" AND
# ANY EXPRESS OR IMPLIED WARRANTIES, INCLUDING, BUT NOT LIMITED TO, THE IMPLIED
# WARRANTIES OF MERCHANTABILITY AND FITNESS FOR A PARTICULAR PURPOSE ARE
# DISCLAIMED. IN NO EVENT SHALL THE COPYRIGHT OWNER OR CONTRIBUTORS BE LIABLE FOR
# ANY DIRECT, INDIRECT, INCIDENTAL, SPECIAL, EXEMPLARY, OR CONSEQUENTIAL DAMAGES
# (INCLUDING, BUT NOT LIMITED TO, PROCUREMENT OF SUBSTITUTE GOODS OR SERVICES;
# LOSS OF USE, DATA, OR PROFITS; OR BUSINESS INTERRUPTION) HOWEVER CAUSED AND
# ON ANY THEORY OF LIABILITY, WHETHER IN CONTRACT, STRICT LIABILITY, OR TORT
# (INCLUDING NEGLIGENCE OR OTHERWISE) ARISING IN ANY WAY OUT OF THE USE OF THIS
# SOFTWARE, EVEN IF ADVISED OF THE POSSIBILITY OF SUCH DAMAGE.

cmake_minimum_required(VERSION 3.16)

# set the project name
project(libcifpp VERSION 6.0.0 LANGUAGES CXX)

list(PREPEND CMAKE_MODULE_PATH "${CMAKE_CURRENT_SOURCE_DIR}/cmake")

include(CheckFunctionExists)
include(CheckIncludeFiles)
include(CheckLibraryExists)
include(CMakePackageConfigHelpers)
include(CheckCXXSourceCompiles)
include(GenerateExportHeader)
include(CTest)
include(FetchContent)
include(ExternalProject)

set(CXX_EXTENSIONS OFF)
set(CMAKE_CXX_STANDARD 20)
set(CMAKE_CXX_STANDARD_REQUIRED ON)

# When building with ninja-multiconfig, build both debug and release by default
if(CMAKE_GENERATOR STREQUAL "Ninja Multi-Config")
	set(CMAKE_CROSS_CONFIGS "Debug;Release")
	set(CMAKE_DEFAULT_CONFIGS "Debug;Release")
endif()

if("${CMAKE_CXX_COMPILER_ID}" STREQUAL "GNU")
	set(CMAKE_CXX_FLAGS "${CMAKE_CXX_FLAGS} -Wall -Wextra -Wno-unused-parameter -Wno-missing-field-initializers")
elseif(MSVC)
	set(CMAKE_CXX_FLAGS "${CMAKE_CXX_FLAGS} /W4")
endif()

# Build documentation?
option(BUILD_DOCUMENTATION "Build the documentation" OFF)

# Optionally build a version to be installed inside CCP4
option(BUILD_FOR_CCP4 "Build a version to be installed in CCP4")

# Building shared libraries?
if(NOT(BUILD_FOR_CCP4 AND WIN32))
	option(BUILD_SHARED_LIBS "Build a shared library instead of a static one" OFF)
endif()

if(BUILD_FOR_CCP4)
	unset(CIFPP_DOWNLOAD_CCD)
	unset(CIFPP_INSTALL_UPDATE_SCRIPT)
else()
	# Lots of code depend on the availability of the components.cif file
	option(CIFPP_DOWNLOAD_CCD "Download the CCD file components.cif during installation" ON)

<<<<<<< HEAD
# Sometimes, a build does not want to install the data files
option(WRITE_DATA_FILES "Install default data files (components.cif, mmcif dictionaries)" ON)

# An optional cron script can be installed to keep the data files up-to-date
if(UNIX)
	option(CIFPP_INSTALL_UPDATE_SCRIPT "Install the script to update CCD and dictionary files" ON)
=======
	# An optional cron script can be installed to keep the data files up-to-date
	if(UNIX AND NOT APPLE)
		option(CIFPP_INSTALL_UPDATE_SCRIPT "Install the script to update CCD and dictionary files" ON)
	endif()
>>>>>>> dbc14206
endif()

# When CCP4 is sourced in the environment, we can recreate the symmetry operations table
if(EXISTS "$ENV{CCP4}/lib/data/syminfo.lib")
	option(CIFPP_RECREATE_SYMOP_DATA "Recreate SymOp data table in case it is out of date" ON)
endif()

# CCP4 build
if(BUILD_FOR_CCP4)
	if("$ENV{CCP4}" STREQUAL "" OR NOT EXISTS $ENV{CCP4})
		message(FATAL_ERROR "A CCP4 built was requested but CCP4 was not sourced")
	else()
		list(PREPEND CMAKE_MODULE_PATH "$ENV{CCP4}")
		list(PREPEND CMAKE_PREFIX_PATH "$ENV{CCP4}")
		set(CMAKE_INSTALL_PREFIX "$ENV{CCP4}")

		if(WIN32)
			set(BUILD_SHARED_LIBS ON)
		endif()
	endif()
endif()

# Now include the GNUInstallDirs module
include(GNUInstallDirs)

if(WIN32)
	if(${CMAKE_SYSTEM_VERSION} GREATER_EQUAL 10) # Windows 10
		add_definitions(-D _WIN32_WINNT=0x0A00)
	elseif(${CMAKE_SYSTEM_VERSION} EQUAL 6.3) # Windows 8.1
		add_definitions(-D _WIN32_WINNT=0x0603)
	elseif(${CMAKE_SYSTEM_VERSION} EQUAL 6.2) # Windows 8
		add_definitions(-D _WIN32_WINNT=0x0602)
	elseif(${CMAKE_SYSTEM_VERSION} EQUAL 6.1) # Windows 7
		add_definitions(-D _WIN32_WINNT=0x0601)
	elseif(${CMAKE_SYSTEM_VERSION} EQUAL 6.0) # Windows Vista
		add_definitions(-D _WIN32_WINNT=0x0600)
	else() # Windows XP (5.1)
		add_definitions(-D _WIN32_WINNT=0x0501)
	endif()

	add_definitions(-DNOMINMAX)

	# We do not want to write an export file for all our symbols...
	set(CMAKE_WINDOWS_EXPORT_ALL_SYMBOLS ON)
endif()

if(MSVC)
	# make msvc standards compliant...
	add_compile_options(/permissive- /bigobj)
	add_link_options(/NODEFAULTLIB:library)

	if(BUILD_SHARED_LIBS)
		set(CMAKE_MSVC_RUNTIME_LIBRARY "MultiThreaded$<$<CONFIG:Debug>:Debug>DLL")
	else()
		set(CMAKE_MSVC_RUNTIME_LIBRARY "MultiThreaded$<$<CONFIG:Debug>:Debug>")
	endif()
endif()

# Libraries

# Start by finding out if std:regex is usable. Note that the current
# implementation in GCC is not acceptable, it crashes on long lines.
# The implementation in libc++ (clang) and MSVC seem to be OK.
check_cxx_source_compiles("
#include <iostream>
#ifndef __GLIBCXX__
#error
#endif
int main(int argc, char *argv[]) { return 0; }" GXX_LIBSTDCPP)

if(GXX_LIBSTDCPP)
	message(STATUS "Testing for known regex bug, since you're using GNU libstdc++")

	try_run(STD_REGEX_RUNNING STD_REGEX_COMPILING
		${CMAKE_CURRENT_BINARY_DIR}/test ${PROJECT_SOURCE_DIR}/cmake/test-rx.cpp)

	if(STD_REGEX_RUNNING STREQUAL FAILED_TO_RUN)
		message(STATUS "You are probably trying to compile using the g++ standard library which contains a crashing std::regex implementation. Will use boost::regex instead")

		find_package(Boost 1.80 QUIET COMPONENTS regex)

		if(NOT Boost_FOUND)
			set(BOOST_REGEX_STANDALONE ON)

			FetchContent_Declare(
				boost-rx
				GIT_REPOSITORY https://github.com/boostorg/regex
				GIT_TAG boost-1.83.0
			)

			FetchContent_MakeAvailable(boost-rx)
		endif()

		set(BOOST_REGEX ON)
	endif()
endif()

set(CMAKE_THREAD_PREFER_PTHREAD)
set(THREADS_PREFER_PTHREAD_FLAG)
find_package(Threads)

if(MSVC)
	# Avoid linking the shared library of zlib
	# Search ZLIB_ROOT first if it is set.
	if(ZLIB_ROOT)
		set(_ZLIB_SEARCH_ROOT PATHS ${ZLIB_ROOT} NO_DEFAULT_PATH)
		list(APPEND _ZLIB_SEARCHES _ZLIB_SEARCH_ROOT)
	endif()

	# Normal search.
	set(_ZLIB_x86 "(x86)")
	set(_ZLIB_SEARCH_NORMAL
		PATHS "[HKEY_LOCAL_MACHINE\\SOFTWARE\\GnuWin32\\Zlib;InstallPath]"
		"$ENV{ProgramFiles}/zlib"
		"$ENV{ProgramFiles${_ZLIB_x86}}/zlib")
	unset(_ZLIB_x86)
	list(APPEND _ZLIB_SEARCHES _ZLIB_SEARCH_NORMAL)

	if(BUILD_FOR_CCP4)
		list(PREPEND _ZLIB_SEARCHES "$ENV{CCP4}/lib")
	endif()

	foreach(search ${_ZLIB_SEARCHES})
		find_library(ZLIB_LIBRARY NAMES zlibstatic NAMES_PER_DIR ${${search}} PATH_SUFFIXES lib)
	endforeach()
endif()

find_package(ZLIB REQUIRED)

# Using Eigen3 is a bit of a thing. We don't want to build it completely since we
# only need a couple of header files. Nothing special. But often, eigen3 is already
# installed and then we prefer that.
find_package(Eigen3 3.4 QUIET)

if(Eigen3_FOUND AND TARGET Eigen3::Eigen)
	get_target_property(EIGEN_INCLUDE_DIR Eigen3::Eigen INTERFACE_INCLUDE_DIRECTORIES)
else()
	# Create a private copy of eigen3 and populate it only, no need to build
	FetchContent_Declare(
		my-eigen3
		GIT_REPOSITORY https://gitlab.com/libeigen/eigen.git
		GIT_TAG 3.4.0
	)

	FetchContent_GetProperties(my-eigen3)

	if(NOT my-eigen3_POPULATED)
		FetchContent_Populate(my-eigen3)
	endif()

	set(EIGEN_INCLUDE_DIR ${my-eigen3_SOURCE_DIR})
endif()

include(FindFilesystem)
list(APPEND CIFPP_REQUIRED_LIBRARIES ${STDCPPFS_LIBRARY})

include(FindAtomic)
list(APPEND CIFPP_REQUIRED_LIBRARIES ${STDCPPATOMIC_LIBRARY})

# Create a revision file, containing the current git version info
include(VersionString)
write_version_header(${PROJECT_SOURCE_DIR}/src/ LIB_NAME "LibCIFPP")

# SymOp data table
if(CIFPP_RECREATE_SYMOP_DATA)
	# The tool to create the table
	add_executable(symop-map-generator "${PROJECT_SOURCE_DIR}/src/symop-map-generator.cpp")

	add_custom_command(
		OUTPUT ${PROJECT_SOURCE_DIR}/src/symop_table_data.hpp
		COMMAND $<TARGET_FILE:symop-map-generator> $ENV{CLIBD}/syminfo.lib $ENV{CLIBD}/symop.lib ${PROJECT_SOURCE_DIR}/src/symop_table_data.hpp
	)

	add_custom_target(
		OUTPUT ${PROJECT_SOURCE_DIR}/src/symop_table_data.hpp
		DEPENDS symop-map-generator "$ENV{CLIBD}/syminfo.lib" "$ENV{CLIBD}/symop.lib"
	)
endif()

# Sources
set(project_sources
	${PROJECT_SOURCE_DIR}/src/category.cpp
	${PROJECT_SOURCE_DIR}/src/condition.cpp
	${PROJECT_SOURCE_DIR}/src/datablock.cpp
	${PROJECT_SOURCE_DIR}/src/dictionary_parser.cpp
	${PROJECT_SOURCE_DIR}/src/file.cpp
	${PROJECT_SOURCE_DIR}/src/item.cpp
	${PROJECT_SOURCE_DIR}/src/parser.cpp
	${PROJECT_SOURCE_DIR}/src/row.cpp
	${PROJECT_SOURCE_DIR}/src/validate.cpp
	${PROJECT_SOURCE_DIR}/src/text.cpp
	${PROJECT_SOURCE_DIR}/src/utilities.cpp

	${PROJECT_SOURCE_DIR}/src/atom_type.cpp
	${PROJECT_SOURCE_DIR}/src/compound.cpp
	${PROJECT_SOURCE_DIR}/src/point.cpp
	${PROJECT_SOURCE_DIR}/src/symmetry.cpp

	${PROJECT_SOURCE_DIR}/src/model.cpp

	${PROJECT_SOURCE_DIR}/src/pdb/cif2pdb.cpp
	${PROJECT_SOURCE_DIR}/src/pdb/pdb2cif.cpp
	${PROJECT_SOURCE_DIR}/src/pdb/pdb_record.hpp
	${PROJECT_SOURCE_DIR}/src/pdb/pdb2cif_remark_3.hpp
	${PROJECT_SOURCE_DIR}/src/pdb/pdb2cif_remark_3.cpp
)

set(project_headers
	${PROJECT_SOURCE_DIR}/include/cif++.hpp
	${PROJECT_SOURCE_DIR}/include/cif++/utilities.hpp
	${PROJECT_SOURCE_DIR}/include/cif++/item.hpp
	${PROJECT_SOURCE_DIR}/include/cif++/datablock.hpp
	${PROJECT_SOURCE_DIR}/include/cif++/file.hpp
	${PROJECT_SOURCE_DIR}/include/cif++/validate.hpp
	${PROJECT_SOURCE_DIR}/include/cif++/iterator.hpp
	${PROJECT_SOURCE_DIR}/include/cif++/parser.hpp
	${PROJECT_SOURCE_DIR}/include/cif++/forward_decl.hpp
	${PROJECT_SOURCE_DIR}/include/cif++/dictionary_parser.hpp
	${PROJECT_SOURCE_DIR}/include/cif++/condition.hpp
	${PROJECT_SOURCE_DIR}/include/cif++/category.hpp
	${PROJECT_SOURCE_DIR}/include/cif++/row.hpp

	${PROJECT_SOURCE_DIR}/include/cif++/atom_type.hpp
	${PROJECT_SOURCE_DIR}/include/cif++/compound.hpp
	${PROJECT_SOURCE_DIR}/include/cif++/point.hpp
	${PROJECT_SOURCE_DIR}/include/cif++/symmetry.hpp

	${PROJECT_SOURCE_DIR}/include/cif++/model.hpp

	${PROJECT_SOURCE_DIR}/include/cif++/pdb.hpp

	${PROJECT_SOURCE_DIR}/include/cif++/pdb/cif2pdb.hpp
	${PROJECT_SOURCE_DIR}/include/cif++/pdb/io.hpp
	${PROJECT_SOURCE_DIR}/include/cif++/pdb/pdb2cif.hpp
	${PROJECT_SOURCE_DIR}/include/cif++/pdb/tls.hpp
)

add_library(cifpp ${project_sources} ${project_headers} ${PROJECT_SOURCE_DIR}/src/symop_table_data.hpp)
add_library(cifpp::cifpp ALIAS cifpp)

set(CMAKE_DEBUG_POSTFIX d)
set_target_properties(cifpp PROPERTIES DEBUG_POSTFIX "d")

generate_export_header(cifpp EXPORT_FILE_NAME ${PROJECT_SOURCE_DIR}/include/cif++/exports.hpp)

if(BOOST_REGEX)
	target_compile_definitions(cifpp PRIVATE USE_BOOST_REGEX=1 BOOST_REGEX_STANDALONE=1)
	get_target_property(BOOST_REGEX_INCLUDE_DIR Boost::regex INTERFACE_INCLUDE_DIRECTORIES)
endif()

if(MSVC)
	target_compile_definitions(cifpp PUBLIC NOMINMAX=1)
endif()

set_target_properties(cifpp PROPERTIES POSITION_INDEPENDENT_CODE ON)

target_include_directories(cifpp
	PUBLIC
	"$<BUILD_INTERFACE:${PROJECT_SOURCE_DIR}/include>"
	"$<INSTALL_INTERFACE:${CMAKE_INSTALL_INCLUDEDIR}>"
	PRIVATE
	"${BOOST_REGEX_INCLUDE_DIR}"
	"${EIGEN_INCLUDE_DIR}"
)

target_link_libraries(cifpp
	PUBLIC Threads::Threads ZLIB::ZLIB ${CIFPP_REQUIRED_LIBRARIES})

if(CMAKE_CXX_COMPILER_ID STREQUAL "AppleClang")
	target_link_options(cifpp PRIVATE -undefined dynamic_lookup)
endif(CMAKE_CXX_COMPILER_ID STREQUAL "AppleClang")

if(CIFPP_DOWNLOAD_CCD)
	# download the components.cif file from CCD
	set(COMPONENTS_CIF ${PROJECT_SOURCE_DIR}/rsrc/components.cif)

	if(EXISTS ${COMPONENTS_CIF})
		file(SIZE ${COMPONENTS_CIF} CCD_FILE_SIZE)

		if(CCD_FILE_SIZE EQUAL 0)
			message(STATUS "Removing empty ${COMPONENTS_CIF} file")
			file(REMOVE "${COMPONENTS_CIF}")
		endif()
	endif()

	if(NOT EXISTS ${COMPONENTS_CIF})
		# Since the file(DOWNLOAD) command in cmake does not use
		# compression, we try to download the gzipped version and
		# decompress it ourselves.
		find_program(GUNZIP gunzip)

		if(WIN32 OR GUNZIP STREQUAL "GUNZIP-NOTFOUND")
			file(DOWNLOAD https://files.wwpdb.org/pub/pdb/data/monomers/components.cif ${COMPONENTS_CIF}
				SHOW_PROGRESS STATUS CCD_FETCH_STATUS)
		else()
			if(NOT EXISTS "${COMPONENTS_CIF}.gz")
				file(DOWNLOAD https://files.wwpdb.org/pub/pdb/data/monomers/components.cif.gz ${COMPONENTS_CIF}.gz
					SHOW_PROGRESS STATUS CCD_FETCH_STATUS)
			endif()

			add_custom_command(OUTPUT ${COMPONENTS_CIF}
				COMMAND "${GUNZIP}" ${COMPONENTS_CIF}.gz
				WORKING_DIRECTORY ${PROJECT_SOURCE_DIR}/rsrc/)

			add_custom_target(COMPONENTS ALL DEPENDS ${COMPONENTS_CIF})
		endif()

		# Do not continue if downloading went wrong
		list(POP_FRONT CCD_FETCH_STATUS CCD_FETCH_STATUS_CODE)

		if(CCD_FETCH_STATUS_CODE)
			message(FATAL_ERROR "Error trying to download CCD file: ${CCD_FETCH_STATUS}")
		endif()
	endif()
endif()

# Installation directories
if(BUILD_FOR_CCP4)
	set(CIFPP_DATA_DIR "$ENV{CCP4}/share/libcifpp" CACHE PATH "Directory where dictionary and other static data is stored")
else()
	set(CIFPP_DATA_DIR "${CMAKE_INSTALL_FULL_DATADIR}/libcifpp" CACHE PATH "Directory where dictionary and other static data is stored")
endif()

target_compile_definitions(cifpp PUBLIC DATA_DIR="${CIFPP_DATA_DIR}")

if(UNIX AND NOT BUILD_FOR_CCP4)
	if("${CMAKE_INSTALL_PREFIX}" STREQUAL "/usr/local")
		set(CIFPP_CACHE_DIR "/var/cache/libcifpp" CACHE PATH "The directory where downloaded data files are stored")
	else()
		set(CIFPP_CACHE_DIR "${CMAKE_INSTALL_FULL_LOCALSTATEDIR}/cache/libcifpp" CACHE PATH "The directory where downloaded data files are stored")
	endif()

	target_compile_definitions(cifpp PUBLIC CACHE_DIR="${CIFPP_CACHE_DIR}")

	set(CIFPP_ETC_DIR "${CMAKE_INSTALL_FULL_SYSCONFDIR}" CACHE PATH "The directory where the update configuration file is stored")
else()
	unset(CIFPP_CACHE_DIR)
endif()

# Install rules
install(TARGETS cifpp
	EXPORT cifpp-targets
	ARCHIVE DESTINATION ${CMAKE_INSTALL_LIBDIR}
	LIBRARY DESTINATION ${CMAKE_INSTALL_LIBDIR}
	RUNTIME DESTINATION ${CMAKE_INSTALL_BINDIR}
	INCLUDES DESTINATION ${CMAKE_INSTALL_INCLUDEDIR})

if(MSVC AND BUILD_SHARED_LIBS)
	install(
		FILES $<TARGET_PDB_FILE:cifpp>
		DESTINATION ${CMAKE_INSTALL_LIBDIR}
		OPTIONAL)
endif()

# Clean up old config files (with old names)
file(GLOB OLD_CONFIG_FILES
	${CMAKE_INSTALL_FULL_LIBDIR}/cmake/cifpp/cifppConfig*.cmake
	${CMAKE_INSTALL_FULL_LIBDIR}/cmake/cifpp/cifppTargets*.cmake)

if(OLD_CONFIG_FILES)
	message(STATUS "Installation will remove old config files: ${OLD_CONFIG_FILES}")
	install(CODE "file(REMOVE ${OLD_CONFIG_FILES})")
endif()

install(EXPORT cifpp-targets
	FILE "cifpp-targets.cmake"
	NAMESPACE cifpp::
	DESTINATION ${CMAKE_INSTALL_LIBDIR}/cmake/cifpp
)

install(
	DIRECTORY include/cif++
	DESTINATION ${CMAKE_INSTALL_INCLUDEDIR}
	COMPONENT Devel
)

install(
	FILES include/cif++.hpp
	DESTINATION ${CMAKE_INSTALL_INCLUDEDIR}
	COMPONENT Devel
)

<<<<<<< HEAD
if(WRITE_DATA_FILES)
=======
install(FILES
	${PROJECT_SOURCE_DIR}/rsrc/mmcif_ddl.dic
	${PROJECT_SOURCE_DIR}/rsrc/mmcif_pdbx.dic
	${PROJECT_SOURCE_DIR}/rsrc/mmcif_ma.dic
	${COMPONENTS_CIF}
	DESTINATION ${CIFPP_DATA_DIR}
)

if(CIFPP_CACHE_DIR)
>>>>>>> dbc14206
	install(FILES
		${PROJECT_SOURCE_DIR}/rsrc/mmcif_ddl.dic
		${PROJECT_SOURCE_DIR}/rsrc/mmcif_pdbx.dic
		${PROJECT_SOURCE_DIR}/rsrc/mmcif_ma.dic
		${COMPONENTS_CIF}
		DESTINATION ${CIFPP_DATA_DIR}
	)

	if(${CIFPP_CACHE_DIR})
		install(FILES
			${PROJECT_SOURCE_DIR}/rsrc/mmcif_ddl.dic
			${PROJECT_SOURCE_DIR}/rsrc/mmcif_pdbx.dic
			${PROJECT_SOURCE_DIR}/rsrc/mmcif_ma.dic
			${COMPONENTS_CIF}
			DESTINATION ${CIFPP_CACHE_DIR}
		)
	endif()
endif()

set(CONFIG_TEMPLATE_FILE ${PROJECT_SOURCE_DIR}/cmake/cifpp-config.cmake.in)

configure_package_config_file(
	${CONFIG_TEMPLATE_FILE}
	${CMAKE_CURRENT_BINARY_DIR}/cifpp/cifpp-config.cmake
	INSTALL_DESTINATION ${CMAKE_INSTALL_LIBDIR}/cmake/cifpp
	PATH_VARS CIFPP_DATA_DIR
)

install(FILES
	"${CMAKE_CURRENT_BINARY_DIR}/cifpp/cifpp-config.cmake"
	"${CMAKE_CURRENT_BINARY_DIR}/cifpp/cifpp-config-version.cmake"
	DESTINATION ${CMAKE_INSTALL_LIBDIR}/cmake/cifpp
	COMPONENT Devel
)

set_target_properties(cifpp PROPERTIES
	VERSION ${PROJECT_VERSION}
	SOVERSION "${PROJECT_VERSION_MAJOR}.${PROJECT_VERSION_MINOR}"
	INTERFACE_cifpp_MAJOR_VERSION ${PROJECT_VERSION_MAJOR})

set_property(TARGET cifpp APPEND PROPERTY
	COMPATIBLE_INTERFACE_STRING cifpp_MAJOR_VERSION
)

write_basic_package_version_file(
	"${CMAKE_CURRENT_BINARY_DIR}/cifpp/cifpp-config-version.cmake"
	VERSION ${PROJECT_VERSION}
	COMPATIBILITY AnyNewerVersion
)

if(BUILD_TESTING)
	# We're using the older version 2 of Catch2
	FetchContent_Declare(
		Catch2
		GIT_REPOSITORY https://github.com/catchorg/Catch2.git
		GIT_TAG v2.13.9
	)

	FetchContent_MakeAvailable(Catch2)

	list(APPEND CIFPP_tests
		unit-v2
		unit-3d
		format
		model
		rename-compound
		sugar
		spinner
	)

	foreach(CIFPP_TEST IN LISTS CIFPP_tests)
		set(CIFPP_TEST "${CIFPP_TEST}-test")
		set(CIFPP_TEST_SOURCE "${CMAKE_CURRENT_SOURCE_DIR}/test/${CIFPP_TEST}.cpp")

		add_executable(${CIFPP_TEST} ${CIFPP_TEST_SOURCE} "${CMAKE_CURRENT_SOURCE_DIR}/test/test-main.cpp")

		target_link_libraries(${CIFPP_TEST} PRIVATE Threads::Threads cifpp::cifpp Catch2::Catch2)
		target_include_directories(${CIFPP_TEST} PRIVATE "${EIGEN_INCLUDE_DIR}")

		if(MSVC)
			# Specify unwind semantics so that MSVC knowns how to handle exceptions
			target_compile_options(${CIFPP_TEST} PRIVATE /EHsc)
		endif()

		add_custom_target("run-${CIFPP_TEST}" DEPENDS ${CMAKE_CURRENT_BINARY_DIR}/Run${CIFPP_TEST}.touch ${CIFPP_TEST})

		add_custom_command(
			OUTPUT ${CMAKE_CURRENT_BINARY_DIR}/Run${CIFPP_TEST}.touch
			COMMAND $<TARGET_FILE:${CIFPP_TEST}> --data-dir ${CMAKE_CURRENT_SOURCE_DIR}/test)

		add_test(NAME ${CIFPP_TEST}
			COMMAND $<TARGET_FILE:${CIFPP_TEST}> --data-dir ${CMAKE_CURRENT_SOURCE_DIR}/test)
	endforeach()
endif()

# Optionally install the update scripts for CCD and dictionary files
if(CIFPP_INSTALL_UPDATE_SCRIPT)
	if(${CMAKE_SYSTEM_NAME} STREQUAL "Linux" OR ${CMAKE_SYSTEM_NAME} STREQUAL "GNU")
		if("${CMAKE_INSTALL_PREFIX}" STREQUAL "/usr/local")
			set(CIFPP_CRON_DIR "/etc/cron.weekly" CACHE PATH "The cron directory, for the update script")
		else()
			set(CIFPP_CRON_DIR "${CIFPP_ETC_DIR}/cron.weekly" CACHE PATH "The cron directory, for the update script")
		endif()
	elseif(${CMAKE_SYSTEM_NAME} STREQUAL "FreeBSD")
		set(CIFPP_CRON_DIR "${CIFPP_ETC_DIR}/periodic/weekly" CACHE PATH "The cron directory, for the update script")
	else()
		message(FATAL_ERROR "Don't know where to install the update script")
	endif()

	configure_file(${PROJECT_SOURCE_DIR}/tools/update-libcifpp-data.in update-libcifpp-data @ONLY)
	install(
		FILES ${CMAKE_CURRENT_BINARY_DIR}/update-libcifpp-data
		DESTINATION ${CIFPP_CRON_DIR}
		PERMISSIONS OWNER_EXECUTE OWNER_READ GROUP_EXECUTE GROUP_READ WORLD_EXECUTE WORLD_READ
	)

	install(DIRECTORY DESTINATION ${CIFPP_CACHE_DIR})

	# a config file, to make it complete
	if(NOT EXISTS "${CIFPP_ETC_DIR}/libcifpp.conf")
		file(WRITE ${CMAKE_CURRENT_BINARY_DIR}/libcifpp.conf [[# Uncomment the next line to enable automatic updates
# update=true
]])
		install(FILES ${CMAKE_CURRENT_BINARY_DIR}/libcifpp.conf DESTINATION "${CIFPP_ETC_DIR}")
		install(CODE "message(\"A configuration file has been written to ${CIFPP_ETC_DIR}/libcifpp.conf, please edit this file to enable automatic updates\")")

		install(DIRECTORY DESTINATION "${CIFPP_ETC_DIR}/libcifpp/cache-update.d")
	endif()

	target_compile_definitions(cifpp PUBLIC CACHE_DIR="${CIFPP_CACHE_DIR}")
endif()

if(BUILD_DOCUMENTATION)
	add_subdirectory(docs)
endif()

set(CPACK_RESOURCE_FILE_LICENSE "${CMAKE_CURRENT_SOURCE_DIR}/LICENSE")
set(CPACK_SOURCE_TGZ ON)
set(CPACK_SOURCE_TBZ2 OFF)
set(CPACK_SOURCE_TXZ OFF)
set(CPACK_SOURCE_TZ OFF)
set(CPACK_SOURCE_IGNORE_FILES "/rsrc/components.cif;/build;/.vscode;/.git")
set(CPACK_PACKAGE_FILE_NAME "${PROJECT_NAME}-${PROJECT_VERSION}")
set(CPACK_SOURCE_PACKAGE_FILE_NAME ${CPACK_PACKAGE_FILE_NAME})
include(CPack)<|MERGE_RESOLUTION|>--- conflicted
+++ resolved
@@ -73,19 +73,10 @@
 	# Lots of code depend on the availability of the components.cif file
 	option(CIFPP_DOWNLOAD_CCD "Download the CCD file components.cif during installation" ON)
 
-<<<<<<< HEAD
-# Sometimes, a build does not want to install the data files
-option(WRITE_DATA_FILES "Install default data files (components.cif, mmcif dictionaries)" ON)
-
-# An optional cron script can be installed to keep the data files up-to-date
-if(UNIX)
-	option(CIFPP_INSTALL_UPDATE_SCRIPT "Install the script to update CCD and dictionary files" ON)
-=======
 	# An optional cron script can be installed to keep the data files up-to-date
 	if(UNIX AND NOT APPLE)
 		option(CIFPP_INSTALL_UPDATE_SCRIPT "Install the script to update CCD and dictionary files" ON)
 	endif()
->>>>>>> dbc14206
 endif()
 
 # When CCP4 is sourced in the environment, we can recreate the symmetry operations table
@@ -468,9 +459,6 @@
 	COMPONENT Devel
 )
 
-<<<<<<< HEAD
-if(WRITE_DATA_FILES)
-=======
 install(FILES
 	${PROJECT_SOURCE_DIR}/rsrc/mmcif_ddl.dic
 	${PROJECT_SOURCE_DIR}/rsrc/mmcif_pdbx.dic
@@ -480,24 +468,13 @@
 )
 
 if(CIFPP_CACHE_DIR)
->>>>>>> dbc14206
 	install(FILES
 		${PROJECT_SOURCE_DIR}/rsrc/mmcif_ddl.dic
 		${PROJECT_SOURCE_DIR}/rsrc/mmcif_pdbx.dic
 		${PROJECT_SOURCE_DIR}/rsrc/mmcif_ma.dic
 		${COMPONENTS_CIF}
-		DESTINATION ${CIFPP_DATA_DIR}
+		DESTINATION ${CIFPP_CACHE_DIR}
 	)
-
-	if(${CIFPP_CACHE_DIR})
-		install(FILES
-			${PROJECT_SOURCE_DIR}/rsrc/mmcif_ddl.dic
-			${PROJECT_SOURCE_DIR}/rsrc/mmcif_pdbx.dic
-			${PROJECT_SOURCE_DIR}/rsrc/mmcif_ma.dic
-			${COMPONENTS_CIF}
-			DESTINATION ${CIFPP_CACHE_DIR}
-		)
-	endif()
 endif()
 
 set(CONFIG_TEMPLATE_FILE ${PROJECT_SOURCE_DIR}/cmake/cifpp-config.cmake.in)
