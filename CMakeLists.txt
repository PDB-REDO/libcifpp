cmake_minimum_required(VERSION 3.16)

# set the project name
project(cifpp VERSION 1.1.0 LANGUAGES CXX)

list(PREPEND CMAKE_MODULE_PATH "${CMAKE_CURRENT_SOURCE_DIR}/cmake")

enable_testing()

include(GNUInstallDirs)
include(CheckFunctionExists)
include(CheckIncludeFiles)
include(CheckLibraryExists)
include(CMakePackageConfigHelpers)
include(Dart)
include(GenerateExportHeader)

set(CXX_EXTENSIONS OFF)
set(CMAKE_CXX_STANDARD 17)
set(CMAKE_CXX_STANDARD_REQUIRED ON)

if(CMAKE_COMPILER_IS_GNUCC)
    set(CMAKE_CXX_FLAGS  "${CMAKE_CXX_FLAGS} -Wall -Wextra -Wno-unused-parameter")
endif()
if(MSVC)
    set(CMAKE_CXX_FLAGS  "${CMAKE_CXX_FLAGS} /W4")
endif()

# Build shared libraries by default (not my cup of tea, but hey)
option(BUILD_SHARED_LIBS "Build a shared library instead of a static one" OFF)

# We do not want to write an export file for all our symbols...
set(CMAKE_WINDOWS_EXPORT_ALL_SYMBOLS ON)

# Optionally build a version to be installed inside CCP4
option(BUILD_FOR_CCP4 "Build a version to be installed in CCP4" OFF)
if(BUILD_FOR_CCP4)
	if("$ENV{CCP4}" STREQUAL "" OR NOT EXISTS $ENV{CCP4})
		message(FATAL_ERROR "A CCP4 built was requested but CCP4 was not sourced")
	else()
		list(APPEND CMAKE_MODULE_PATH "$ENV{CCP4}")
		list(APPEND CMAKE_PREFIX_PATH "$ENV{CCP4}")
		set(CMAKE_INSTALL_PREFIX "$ENV{CCP4}")
	endif("$ENV{CCP4}" STREQUAL "" OR NOT EXISTS $ENV{CCP4})
endif()

# Check if CCP4 is available
if(EXISTS "$ENV{CCP4}")
	set(CCP4 $ENV{CCP4})
	set(CLIBD ${CCP4}/lib/data)
endif()

# When CCP4 is sourced in the environment, we can recreate the symmetry operations table
if(EXISTS "${CCP4}")
	option(RECREATE_SYMOP_DATA "Recreate SymOp data table in case it is out of date" ON)

	if(RECREATE_SYMOP_DATA AND NOT EXISTS "${CLIBD}/syminfo.lib")
		message(FATAL_ERROR "Symop data table recreation requested, but file syminfo.lib was not found in ${CLIBD}")
	endif()

	list(PREPEND CMAKE_PREFIX_PATH "$ENV{CCP4}")
else()
	message("Not trying to recreate SymOpTable_data.hpp since CCP4 is not defined")
endif()

set(CMAKE_DEBUG_POSTFIX d)

if(MSVC)
    # make msvc standards compliant...
    add_compile_options(/permissive-)

	macro(get_WIN32_WINNT version)
		if (WIN32 AND CMAKE_SYSTEM_VERSION)
			set(ver ${CMAKE_SYSTEM_VERSION})
			string(REPLACE "." "" ver ${ver})
			string(REGEX REPLACE "([0-9])" "0\\1" ver ${ver})

			set(${version} "0x${ver}")
		endif()
	endmacro()

	get_WIN32_WINNT(ver)
	add_definitions(-D_WIN32_WINNT=${ver})

	# On Windows, do not install in the system location
	if(CMAKE_INSTALL_PREFIX_INITIALIZED_TO_DEFAULT AND NOT BUILD_FOR_CCP4)
		message(WARNING "The library and auxiliary files will be installed in $ENV{LOCALAPPDATA}/${PROJECT_NAME}")
		set(CMAKE_INSTALL_PREFIX "$ENV{LOCALAPPDATA}/${PROJECT_NAME}" CACHE PATH "..." FORCE)
	endif()

	# for mrc, just in case
	list(APPEND CMAKE_PREFIX_PATH "$ENV{LOCALAPPDATA}/mrc")
endif()

if(UNIX AND NOT APPLE AND NOT BUILD_FOR_CCP4 AND CMAKE_INSTALL_PREFIX_INITIALIZED_TO_DEFAULT)
	# On Linux, install in the $HOME/.local folder by default
	message(STATUS "The library and auxiliary files will be installed in $ENV{HOME}/.local")
	set(CMAKE_INSTALL_PREFIX "$ENV{HOME}/.local" CACHE PATH "..." FORCE)
endif()

<<<<<<< HEAD
# Optionally use resources, created with mrc

if(NOT BUILD_FOR_CCP4)
	find_package(mrc)

	if(MRC_FOUND)
		option(USE_RSRC "Use mrc to create resources" ON)
	else()
		message(WARNING "Not using resources since mrc was not found")
	endif()

	if(USE_RSRC STREQUAL "ON")
		set(USE_RSRC 1)
		add_compile_definitions(USE_RSRC)
	endif()
=======
# Optionally use mrc to create resources
find_package(Mrc)

if(MRC_FOUND)
	option(USE_RSRC "Use mrc to create resources" ON)
else()
	message(WARNING "Not using resources since mrc was not found")
endif()

if(USE_RSRC STREQUAL "ON")
	set(USE_RSRC 1)
	add_compile_definitions(USE_RSRC)
>>>>>>> e900cd1e
endif()

# Libraries

set(CMAKE_THREAD_PREFER_PTHREAD)
set(THREADS_PREFER_PTHREAD_FLAG)
find_package(Threads)

set (Boost_DETAILED_FAILURE_MSG ON)
set (Boost_DEBUG ON)
find_package(Boost 1.70.0 REQUIRED COMPONENTS system iostreams regex date_time program_options)

# find_package(ZLIB)
# find_package(BZip2)

include_directories(${Boost_INCLUDE_DIR})
link_libraries(${Boost_LIBRARIES} ${CMAKE_THREAD_LIBS_INIT})

# Create a revision file, containing the current git version info

find_package(Git)
if(GIT_FOUND AND EXISTS "${CMAKE_SOURCE_DIR}/.git")
	include(GetGitRevisionDescription)
    get_git_head_revision(REFSPEC COMMITHASH)

	# Generate our own version string
	git_describe_working_tree(BUILD_VERSION_STRING --match=build --dirty)
else()
    message(WARNING "Git not found, cannot set version info")

    SET(BUILD_VERSION_STRING ${PROJECT_VERSION})
endif()

# generate version.h
include_directories(${CMAKE_BINARY_DIR} PRIVATE)
string(TIMESTAMP BUILD_DATE_TIME "%Y-%m-%dT%H:%M:%SZ" UTC)
configure_file("${CMAKE_SOURCE_DIR}/src/revision.hpp.in" "${CMAKE_BINARY_DIR}/revision.hpp" @ONLY)

# SymOp data table
if(RECREATE_SYMOP_DATA)
	# The tool to create the table

	add_executable(symop-map-generator "${CMAKE_SOURCE_DIR}/tools/symop-map-generator.cpp")

	target_link_libraries(symop-map-generator Threads::Threads ${Boost_LIBRARIES})

	set($ENV{CLIBD} ${CLIBD})
	
	add_custom_command(
		OUTPUT ${CMAKE_SOURCE_DIR}/src/SymOpTable_data.hpp
		COMMAND $<TARGET_FILE:symop-map-generator> ${CLIBD}/syminfo.lib ${CMAKE_SOURCE_DIR}/src/SymOpTable_data.hpp
		)
	
	add_custom_target(
		OUTPUT ${CMAKE_SOURCE_DIR}/src/SymOpTable_data.hpp
		DEPENDS symop-map-generator "$ENV{CLIBD}/syminfo.lib"
	)
endif()

# Sources

set(project_sources 
	${PROJECT_SOURCE_DIR}/src/AtomType.cpp
	${PROJECT_SOURCE_DIR}/src/BondMap.cpp
	${PROJECT_SOURCE_DIR}/src/Cif++.cpp
	${PROJECT_SOURCE_DIR}/src/Cif2PDB.cpp
	${PROJECT_SOURCE_DIR}/src/CifParser.cpp
	${PROJECT_SOURCE_DIR}/src/CifUtils.cpp
	${PROJECT_SOURCE_DIR}/src/CifValidator.cpp
	${PROJECT_SOURCE_DIR}/src/Compound.cpp
	${PROJECT_SOURCE_DIR}/src/PDB2Cif.cpp
	${PROJECT_SOURCE_DIR}/src/PDB2CifRemark3.cpp
	${PROJECT_SOURCE_DIR}/src/Point.cpp
	${PROJECT_SOURCE_DIR}/src/Secondary.cpp
	${PROJECT_SOURCE_DIR}/src/Structure.cpp
	${PROJECT_SOURCE_DIR}/src/Symmetry.cpp
	${PROJECT_SOURCE_DIR}/src/TlsParser.cpp
)

set(project_headers 
	${PROJECT_SOURCE_DIR}/include/cif++/AtomType.hpp
	${PROJECT_SOURCE_DIR}/include/cif++/BondMap.hpp
	${PROJECT_SOURCE_DIR}/include/cif++/Cif++.hpp
	${PROJECT_SOURCE_DIR}/include/cif++/Cif2PDB.hpp
	${PROJECT_SOURCE_DIR}/include/cif++/CifParser.hpp
	${PROJECT_SOURCE_DIR}/include/cif++/CifUtils.hpp
	${PROJECT_SOURCE_DIR}/include/cif++/CifValidator.hpp
	${PROJECT_SOURCE_DIR}/include/cif++/Compound.hpp
	${PROJECT_SOURCE_DIR}/include/cif++/PDB2Cif.hpp
	${PROJECT_SOURCE_DIR}/include/cif++/PDB2CifRemark3.hpp
	${PROJECT_SOURCE_DIR}/include/cif++/Point.hpp
	${PROJECT_SOURCE_DIR}/include/cif++/Secondary.hpp
	${PROJECT_SOURCE_DIR}/include/cif++/Structure.hpp
	${PROJECT_SOURCE_DIR}/include/cif++/Symmetry.hpp
	${PROJECT_SOURCE_DIR}/include/cif++/TlsParser.hpp
)

add_library(cifpp ${project_sources} ${project_headers} ${PROJECT_SOURCE_DIR}/src/SymOpTable_data.hpp)
set_target_properties(cifpp PROPERTIES POSITION_INDEPENDENT_CODE ON)

target_include_directories(cifpp
	PUBLIC
	"$<BUILD_INTERFACE:${PROJECT_SOURCE_DIR}/include>"
	"$<INSTALL_INTERFACE:${CMAKE_INSTALL_INCLUDEDIR}>"
)

if (CMAKE_CXX_COMPILER_ID STREQUAL "AppleClang")
    target_link_options(cifpp PRIVATE -undefined dynamic_lookup)
endif (CMAKE_CXX_COMPILER_ID STREQUAL "AppleClang")

# download the components.cif file from CCD
set(COMPONENTS_CIF ${PROJECT_SOURCE_DIR}/data/components.cif)

if (NOT EXISTS ${COMPONENTS_CIF})

	if (NOT EXISTS ${PROJECT_SOURCE_DIR}/data)
		file(MAKE_DIRECTORY ${PROJECT_SOURCE_DIR}/data/)
	endif()

	if(${CMAKE_VERSION} VERSION_LESS "3.18.0")
		find_program(GUNZIP gunzip)

		if(GUNZIP)
			file(DOWNLOAD ftp://ftp.wwpdb.org/pub/pdb/data/monomers/components.cif.gz ${COMPONENTS_CIF}.gz
				SHOW_PROGRESS)
			add_custom_command(OUTPUT ${COMPONENTS_CIF}
				COMMAND ${GUNZIP} ${COMPONENTS_CIF}.gz
				WORKING_DIRECTORY ${CMAKE_SOURCE_DIR}/data/)
		else()
			file(DOWNLOAD ftp://ftp.wwpdb.org/pub/pdb/data/monomers/components.cif ${COMPONENTS_CIF}
				SHOW_PROGRESS)
		endif()
	else()
		file(DOWNLOAD ftp://ftp.wwpdb.org/pub/pdb/data/monomers/components.cif.gz ${COMPONENTS_CIF}.gz
			SHOW_PROGRESS)
		file(ARCHIVE_EXTRACT INPUT ${COMPONENTS_CIF}.gz
			DESTINATION ${CMAKE_SOURCE_DIR}/data/
			VERBOSE)
	endif()
endif()

add_custom_target(COMPONENTS ALL DEPENDS ${COMPONENTS_CIF})

include_directories(${Boost_INCLUDE_DIRS})
link_libraries(${Boost_LIBRARIES})

set(INCLUDE_INSTALL_DIR ${CMAKE_INSTALL_INCLUDEDIR} )
set(LIBRARY_INSTALL_DIR ${CMAKE_INSTALL_LIBDIR} )
set(SHARE_INSTALL_DIR ${CMAKE_INSTALL_DATADIR}/libcifpp)

# Fix cache dir
add_compile_definitions(
	# CACHE_DIR="${CMAKE_INSTALL_PREFIX}/${SHARE_INSTALL_DIR}"
	DATA_DIR="${CMAKE_INSTALL_PREFIX}/${SHARE_INSTALL_DIR}" )

generate_export_header(cifpp
	EXPORT_FILE_NAME cif++/Cif++Export.hpp)

# Install rules

install(TARGETS cifpp
	EXPORT cifppTargets
	ARCHIVE DESTINATION ${CMAKE_INSTALL_LIBDIR}
	LIBRARY DESTINATION ${CMAKE_INSTALL_LIBDIR}
	RUNTIME DESTINATION ${CMAKE_INSTALL_BINDIR}
	INCLUDES DESTINATION ${CMAKE_INSTALL_INCLUDEDIR})

install(EXPORT cifppTargets
	FILE "cifppTargets.cmake"
	NAMESPACE cifpp::
	DESTINATION ${CMAKE_INSTALL_LIBDIR}/cmake/cifpp
)

install(
	DIRECTORY include/cif++
	DESTINATION ${CMAKE_INSTALL_INCLUDEDIR}
	COMPONENT Devel
)

install(
	FILES "${CMAKE_CURRENT_BINARY_DIR}/cif++/Cif++Export.hpp"
	DESTINATION ${CMAKE_INSTALL_INCLUDEDIR}/cif++
	COMPONENT Devel
)

install(FILES
	${PROJECT_SOURCE_DIR}/rsrc/mmcif_ddl.dic
	${PROJECT_SOURCE_DIR}/rsrc/mmcif_pdbx_v50.dic
	${PROJECT_SOURCE_DIR}/data/components.cif
	DESTINATION ${SHARE_INSTALL_DIR}
)

configure_package_config_file(Config.cmake.in
	${CMAKE_CURRENT_BINARY_DIR}/cifpp/cifppConfig.cmake
	INSTALL_DESTINATION ${CMAKE_INSTALL_LIBDIR}/cmake/cifpp
	PATH_VARS INCLUDE_INSTALL_DIR LIBRARY_INSTALL_DIR SHARE_INSTALL_DIR
)

install(FILES
		"${CMAKE_CURRENT_BINARY_DIR}/cifpp/cifppConfig.cmake"
		"${CMAKE_CURRENT_BINARY_DIR}/cifpp/cifppConfigVersion.cmake"
	DESTINATION ${CMAKE_INSTALL_LIBDIR}/cmake/cifpp
	COMPONENT Devel
)

set(cifpp_MAJOR_VERSION 1)
set_target_properties(cifpp PROPERTIES
	VERSION ${PROJECT_VERSION}
	SOVERSION 1
	INTERFACE_cifpp_MAJOR_VERSION 1)

set_property(TARGET cifpp APPEND PROPERTY
  COMPATIBLE_INTERFACE_STRING cifpp_MAJOR_VERSION
)

write_basic_package_version_file(
  "${CMAKE_CURRENT_BINARY_DIR}/cifpp/cifppConfigVersion.cmake"
  VERSION ${PROJECT_VERSION}
  COMPATIBILITY AnyNewerVersion
)

# pkgconfig support

set(prefix      ${CMAKE_INSTALL_PREFIX})
set(exec_prefix ${CMAKE_INSTALL_PREFIX})
set(libdir      ${CMAKE_INSTALL_PREFIX}/${CMAKE_INSTALL_LIBDIR})
set(includedir  ${CMAKE_INSTALL_PREFIX}/${CMAKE_INSTALL_INCLUDEDIR})

configure_file(${CMAKE_CURRENT_SOURCE_DIR}/libcifpp.pc.in
	${CMAKE_CURRENT_BINARY_DIR}/libcifpp.pc.in @ONLY)
file(GENERATE OUTPUT ${CMAKE_CURRENT_BINARY_DIR}/libcifpp.pc
	INPUT ${CMAKE_CURRENT_BINARY_DIR}/libcifpp.pc.in)
install(FILES ${CMAKE_CURRENT_BINARY_DIR}/libcifpp.pc DESTINATION ${CMAKE_INSTALL_LIBDIR}/pkgconfig)

# Unit tests

option(CIFPP_BUILD_TESTS "Build test exectuables" OFF)

if(CIFPP_BUILD_TESTS)

	list(APPEND CIFPP_tests
		# pdb2cif
		rename-compound
		unit)

	foreach(CIFPP_TEST IN LISTS CIFPP_tests)
		set(CIFPP_TEST "${CIFPP_TEST}-test")
		set(CIFPP_TEST_SOURCE "${CMAKE_CURRENT_SOURCE_DIR}/test/${CIFPP_TEST}.cpp")

		add_executable(${CIFPP_TEST} ${CIFPP_TEST_SOURCE} ${CIFPP_TEST_RESOURCE})

		target_include_directories(${CIFPP_TEST} PRIVATE
			${CMAKE_CURRENT_SOURCE_DIR}/include
			${CMAKE_CURRENT_BINARY_DIR}  # for config.h
		)

		target_link_libraries(${CIFPP_TEST} Threads::Threads ${Boost_LIBRARIES} cifpp)

		if(USE_RSRC)
			mrc_target_resources(${CIFPP_TEST} ${CMAKE_SOURCE_DIR}/rsrc/mmcif_pdbx_v50.dic)
		endif()

		if(${ZLIB_FOUND})
			target_link_libraries(${CIFPP_TEST} ZLIB::ZLIB)
		endif()

		if(${BZip2_FOUND})
			target_link_libraries(${CIFPP_TEST} BZip2::BZip2)
		endif()
	
		if(MSVC)
			# Specify unwind semantics so that MSVC knowns how to handle exceptions
			target_compile_options(${CIFPP_TEST} PRIVATE /EHsc)
		endif()

		add_custom_target("run-${CIFPP_TEST}" DEPENDS ${CMAKE_CURRENT_BINARY_DIR}/Run${CIFPP_TEST}.touch ${CIFPP_TEST})

		add_custom_command(
			OUTPUT ${CMAKE_CURRENT_BINARY_DIR}/Run${CIFPP_TEST}.touch
			COMMAND $<TARGET_FILE:${CIFPP_TEST}>
			WORKING_DIRECTORY ${PROJECT_SOURCE_DIR}/test)

		add_test(NAME ${CIFPP_TEST}
			COMMAND $<TARGET_FILE:${CIFPP_TEST}>
			WORKING_DIRECTORY ${PROJECT_SOURCE_DIR}/test)

	endforeach()
endif()

message("Will install in ${CMAKE_INSTALL_PREFIX}")<|MERGE_RESOLUTION|>--- conflicted
+++ resolved
@@ -57,8 +57,6 @@
 	if(RECREATE_SYMOP_DATA AND NOT EXISTS "${CLIBD}/syminfo.lib")
 		message(FATAL_ERROR "Symop data table recreation requested, but file syminfo.lib was not found in ${CLIBD}")
 	endif()
-
-	list(PREPEND CMAKE_PREFIX_PATH "$ENV{CCP4}")
 else()
 	message("Not trying to recreate SymOpTable_data.hpp since CCP4 is not defined")
 endif()
@@ -98,7 +96,6 @@
 	set(CMAKE_INSTALL_PREFIX "$ENV{HOME}/.local" CACHE PATH "..." FORCE)
 endif()
 
-<<<<<<< HEAD
 # Optionally use resources, created with mrc
 
 if(NOT BUILD_FOR_CCP4)
@@ -114,20 +111,6 @@
 		set(USE_RSRC 1)
 		add_compile_definitions(USE_RSRC)
 	endif()
-=======
-# Optionally use mrc to create resources
-find_package(Mrc)
-
-if(MRC_FOUND)
-	option(USE_RSRC "Use mrc to create resources" ON)
-else()
-	message(WARNING "Not using resources since mrc was not found")
-endif()
-
-if(USE_RSRC STREQUAL "ON")
-	set(USE_RSRC 1)
-	add_compile_definitions(USE_RSRC)
->>>>>>> e900cd1e
 endif()
 
 # Libraries
