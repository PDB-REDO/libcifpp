--- conflicted
+++ resolved
@@ -1822,15 +1822,7 @@
 	assert(L <= R);
 }
 
-<<<<<<< HEAD
-// void Structure::removeResidue(const std::string &asym_id, int seq_id)
-// {
-// }
-
-void Structure::swapAtoms(Atom &a1, Atom &a2)
-=======
 void Structure::swapAtoms(Atom a1, Atom a2)
->>>>>>> 85fd9296
 {
 	cif::Datablock &db = datablock();
 	auto &atomSites = db["atom_site"];
