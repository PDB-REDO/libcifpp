--- conflicted
+++ resolved
@@ -92,8 +92,6 @@
 
 // --------------------------------------------------------------------
 
-<<<<<<< HEAD
-=======
 void checkEntities(datablock &db)
 {
 	using namespace cif::literals;
@@ -158,7 +156,6 @@
 	}
 }
 
->>>>>>> dc77729f
 void createEntityIDs(datablock &db)
 {
 	// Suppose the file does not have entity ID's. We have to make up some
@@ -462,11 +459,7 @@
 			chem_comp.emplace({ //
 				{ "id", comp_id },
 				{ "type", compound->type() },
-<<<<<<< HEAD
-				{ "mon_nstd_flag", cf.is_std_monomer(comp_id) ? "y" : "n" },
-=======
 				{ "mon_nstd_flag", non_std },
->>>>>>> dc77729f
 				{ "name", compound->name() },
 				{ "formula", compound->formula() },
 				{ "formula_weight", compound->formula_weight() } });
@@ -477,13 +470,8 @@
 
 			if (not chem_comp_entry["type"])
 				items.emplace_back(item{ "type", compound->type() });
-<<<<<<< HEAD
-			if (not chem_comp_entry["mon_nstd_flag"])
-				items.emplace_back(item{ "mon_nstd_flag", cf.is_std_monomer(comp_id) ? "y" : "n" });
-=======
 			if (not chem_comp_entry["mon_nstd_flag"] and non_std.has_value())
 				items.emplace_back(item{ "mon_nstd_flag", non_std });
->>>>>>> dc77729f
 			if (not chem_comp_entry["name"])
 				items.emplace_back(item{ "name", compound->name() });
 			if (not chem_comp_entry["formula"])
@@ -500,22 +488,13 @@
 
 		int seq_id = get_seq_id(k);
 
-<<<<<<< HEAD
-		if (row["label_seq_id"].empty())
-=======
 		if (row["label_seq_id"].empty() and cf.is_monomer(comp_id))
->>>>>>> dc77729f
 			row["label_seq_id"] = std::to_string(seq_id);
 
 		if (row["label_atom_id"].empty())
 			row["label_atom_id"] = row["auth_atom_id"].text();
 		if (row["label_asym_id"].empty())
 			row["label_asym_id"] = row["auth_asym_id"].text();
-<<<<<<< HEAD
-		if (row["label_seq_id"].empty())
-			row["label_seq_id"] = row["auth_seq_id"].text();
-=======
->>>>>>> dc77729f
 		if (row["label_comp_id"].empty())
 			row["label_comp_id"] = row["auth_comp_id"].text();
 		if (row["label_atom_id"].empty())
@@ -604,11 +583,7 @@
 		{
 			if (cif::VERBOSE and std::exchange(warnReplaceTypeSymbol, false))
 				std::clog << "Replacing type_symbol in atom_site_anisotrop record(s)\n";
-<<<<<<< HEAD
-			row["type_symbol"] != parent["type_symbol"].text();
-=======
 			row["type_symbol"] = parent["type_symbol"].text();
->>>>>>> dc77729f
 		}
 
 		if (row["pdbx_auth_alt_id"].empty())
@@ -841,7 +816,6 @@
 
 			seq[auth_asym_id] += letter;
 			seq_can[auth_asym_id] += letter_can;
-<<<<<<< HEAD
 
 			if (find(pdb_strand_ids.begin(), pdb_strand_ids.end(), auth_asym_id) == pdb_strand_ids.end())
 				pdb_strand_ids.emplace_back(auth_asym_id);
@@ -867,33 +841,6 @@
 			}
 		}
 
-=======
-
-			if (find(pdb_strand_ids.begin(), pdb_strand_ids.end(), auth_asym_id) == pdb_strand_ids.end())
-				pdb_strand_ids.emplace_back(auth_asym_id);
-		}
-
-		// sanity check, each seq should be the same
-
-		std::string entity_seq;
-		std::string entity_seq_can;
-
-		for (const auto &[auth_asym_id_1, seq_1] : seq)
-		{
-			if (entity_seq.empty())
-			{
-				entity_seq = seq_1;
-				entity_seq_can = seq_can[auth_asym_id_1];
-			}
-
-			for (const auto &[auth_asym_id_2, seq_2] : seq)
-			{
-				if (auth_asym_id_1 != auth_asym_id_2 and seq_1 != seq_2)
-					throw std::runtime_error("Inconsistent sequences for auth_asym_id " + auth_asym_id_1 + " and " + auth_asym_id_2);
-			}
-		}
-
->>>>>>> dc77729f
 		for (auto i = entity_seq.begin() + 80; i < entity_seq.end(); i += 80)
 			i = entity_seq.insert(i, '\n') + 1;
 
@@ -1024,7 +971,6 @@
 					{ "pdb_strand_id", asym_id_to_pdb_strand_map[asym_id] },
 					{ "pdb_ins_code", ins_code },
 					{ "hetero", hetero } });
-<<<<<<< HEAD
 			}
 		}
 	}
@@ -1104,87 +1050,6 @@
 	}
 }
 
-=======
-			}
-		}
-	}
-}
-
-// Some programs write out a ndb_poly_seq_scheme, which has been replaced by pdbx_poly_seq_scheme
-void comparePolySeqSchemes(datablock &db)
-{
-	auto &ndb_poly_seq_scheme = db["ndb_poly_seq_scheme"];
-	auto &pdbx_poly_seq_scheme = db["pdbx_poly_seq_scheme"];
-
-	// Since often ndb_poly_seq_scheme only contains an id and mon_id item
-	// we assume that it should match the accompanying pdbx_poly_seq
-
-	std::vector<std::string> asym_ids_ndb, asym_ids_pdbx;
-
-	for (auto asym_id : ndb_poly_seq_scheme.rows<std::string>("id"))
-	{
-		auto i = std::lower_bound(asym_ids_ndb.begin(), asym_ids_ndb.end(), asym_id);
-		if (i == asym_ids_ndb.end() or *i != asym_id)
-			asym_ids_ndb.insert(i, asym_id);
-	}
-
-	for (auto asym_id : pdbx_poly_seq_scheme.rows<std::string>("asym_id"))
-	{
-		auto i = std::lower_bound(asym_ids_pdbx.begin(), asym_ids_pdbx.end(), asym_id);
-		if (i == asym_ids_pdbx.end() or *i != asym_id)
-			asym_ids_pdbx.insert(i, asym_id);
-	}
-
-	// If we have different Asym ID's assume the ndb is invalid.
-	if (asym_ids_ndb != asym_ids_pdbx)
-	{
-		if (cif::VERBOSE > 0)
-			std::clog << "The asym ID's of ndb_poly_seq_scheme and pdbx_poly_seq_scheme are not equal, dropping ndb_poly_seq_scheme\n";
-		ndb_poly_seq_scheme.clear();
-	}
-	else
-	{
-		for (const auto &asym_id : asym_ids_ndb)
-		{
-			bool valid = true;
-
-			auto ndb_range = ndb_poly_seq_scheme.find(key("id") == asym_id);
-			auto pdbx_range = pdbx_poly_seq_scheme.find(key("asym_id") == asym_id);
-
-			for (auto ndb_i = ndb_range.begin(), pdbx_i = pdbx_range.begin();
-				 ndb_i != ndb_range.end() or pdbx_i != pdbx_range.end(); ++ndb_i, ++pdbx_i)
-			{
-				if (ndb_i == ndb_range.end() or pdbx_i == pdbx_range.end())
-				{
-					if (cif::VERBOSE > 0)
-						std::clog << "The sequences in ndb_poly_seq_scheme and pdbx_poly_seq_scheme are unequal in size for asym ID " << asym_id << '\n';
-					valid = false;
-					break;
-				}
-
-				auto ndb_mon_id = ndb_i->get<std::string>("mon_id");
-				auto pdbx_mon_id = pdbx_i->get<std::string>("mon_id");
-
-				if (ndb_mon_id != pdbx_mon_id)
-				{
-					if (cif::VERBOSE > 0)
-						std::clog << "The sequences in ndb_poly_seq_scheme and pdbx_poly_seq_scheme contain different mon ID's for asym ID " << asym_id << '\n';
-					valid = false;
-					break;
-				}
-			}
-
-			if (not valid)
-			{
-				if (cif::VERBOSE > 0)
-					std::clog << "Dropping asym ID " << asym_id << " from ndb_poly_seq_scheme\n";
-				ndb_poly_seq_scheme.erase(key("id") == asym_id);
-			}
-		}
-	}
-}
-
->>>>>>> dc77729f
 bool reconstruct_pdbx(file &file, std::string_view dictionary)
 {
 	if (file.empty())
@@ -1253,21 +1118,12 @@
 				iv = cv->get_validator_for_aliased_item(item_name);
 				if (not iv)
 					continue;
-<<<<<<< HEAD
 
 				if (cif::VERBOSE > 0)
 					std::clog << "Renaming " << item_name << " to " << iv->m_item_name << " in category " << cat.name() << '\n';
 				cat.rename_item(item_name, iv->m_item_name);
 			}
 
-=======
-
-				if (cif::VERBOSE > 0)
-					std::clog << "Renaming " << item_name << " to " << iv->m_item_name << " in category " << cat.name() << '\n';
-				cat.rename_item(item_name, iv->m_item_name);
-			}
-
->>>>>>> dc77729f
 			// In case a single ID field is missing, add it
 			if (cv->m_keys.size() == 1 and not cat.has_item(cv->m_keys.front()))
 			{
@@ -1309,18 +1165,6 @@
 
 			// Fill in all mandatory items
 			for (auto item : cv->m_mandatory_items)
-<<<<<<< HEAD
-			{
-				if (not cat.has_item(item))
-				{
-					if (cif::VERBOSE > 0)
-						std::clog << "Adding mandatory item " << item << " to category " << cat.name() << '\n';
-
-					cat.add_item(item);
-
-					cat.update_value(all(), item, "?");
-				}
-=======
 			{
 				if (not cat.has_item(item))
 				{
@@ -1449,135 +1293,7 @@
 				}
 
 				break;
->>>>>>> dc77729f
-			}
-
-			// validate all values, and if they do not validate replace the content with an unknown flag
-			for (auto item_name : cat.get_items())
-			{
-				auto iv = cv->get_validator_for_item(item_name);
-				if (not iv)
-				{
-					// Drop this item
-					cat.remove_item(item_name);
-					continue;
-				}
-
-				auto ix = cat.get_item_ix(item_name);
-
-				for (auto row : cat)
-				{
-					std::error_code ec;
-					std::string_view value = row[ix].text();
-
-					if (not iv->validate_value(value, ec))
-					{
-						if (cif::VERBOSE > 0)
-							std::clog << "Replacing value (" << std::quoted(value) << ") for item " << item_name << " in category " << cat.name() << " since it does not validate\n";
-
-						row[ix] = "?";
-					}
-				}
-			}
-
-			enum class State
-			{
-				Start,
-				MissingKeys,
-				DuplicateKeys
-			} state = State::Start;
-
-			for (;;)
-			{
-				// See if we can build an index
-				try
-				{
-					cat.set_validator(&validator, db);
-				}
-				catch (const missing_key_error &ex)
-				{
-					if (state == State::MissingKeys)
-					{
-						if (cif::VERBOSE > 0)
-							std::clog << "Repairing failed for category " << cat.name() << ", missing keys remain: " << ex.what() << '\n';
-
-						throw;
-					}
-
-					state = State::MissingKeys;
-
-					auto key = ex.get_key();
-
-					if (cif::VERBOSE > 0)
-						std::clog << "Need to add key " << key << " to category " << cat.name() << '\n';
-
-					for (auto row : cat)
-					{
-						auto ord = row.get<std::string>(key.c_str());
-						if (ord.empty())
-							row.assign({ //
-								{ key, cat.get_unique_value(key) } });
-					}
-
-					continue;
-				}
-				catch (const duplicate_key_error &ex)
-				{
-					if (state == State::DuplicateKeys)
-					{
-						if (cif::VERBOSE > 0)
-							std::clog << "Repairing failed for category " << cat.name() << ", duplicate keys remain: " << ex.what() << '\n';
-
-						throw;
-					}
-
-					state = State::DuplicateKeys;
-
-					if (cif::VERBOSE > 0)
-						std::clog << "Attempt to fix " << cat.name() << " failed: " << ex.what() << '\n';
-
-					// replace items that do not define a relation to a parent
-
-					std::set<std::string> replaceableKeys;
-					for (auto key : cv->m_keys)
-					{
-						bool replaceable = true;
-						for (auto lv : validator.get_links_for_child(cat.name()))
-						{
-							if (find(lv->m_child_keys.begin(), lv->m_child_keys.end(), key) != lv->m_child_keys.end())
-							{
-								replaceable = false;
-								break;
-							}
-						}
-
-						if (replaceable)
-							replaceableKeys.insert(key);
-					}
-
-					if (replaceableKeys.empty())
-						throw std::runtime_error("Cannot repair category " + cat.name() + " since it contains duplicate keys that cannot be replaced");
-
-					for (auto key : replaceableKeys)
-					{
-						for (auto row : cat)
-							row.assign(key, cat.get_unique_value(key), false, false);
-					}
-
-					continue;
-				}
-
-				break;
-			}
-		}
-		catch (const std::exception &ex)
-		{
-			if (cif::VERBOSE > 0)
-				std::clog << ex.what() << '\n';
-
-			std::clog << "Will drop category " << cat.name() << " since it cannot be repaired\n";
-
-			invalidCategories.emplace_back(cat.name());
+			}
 		}
 		catch (const std::exception &ex)
 		{
