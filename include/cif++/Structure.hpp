--- conflicted
+++ resolved
@@ -390,7 +390,6 @@
 
 	friend Structure;
 
-<<<<<<< HEAD
 	bool operator==(const mmcif::Residue &rhs) const
 	{
 		return this == &rhs or (
@@ -399,11 +398,6 @@
 			mAsymID == rhs.mAsymID and
 			mCompoundID == rhs.mCompoundID and
 			mAuthSeqID == rhs.mAuthSeqID);
-=======
-	bool operator==(const Residue &rhs) const
-	{
-		return mStructure == rhs.mStructure and mCompoundID == rhs.mCompoundID and mAsymID == rhs.mAsymID and mSeqID == rhs.mSeqID and mAuthSeqID == rhs.mAuthSeqID;
->>>>>>> 6f8909dc
 	}
 
   protected:
