--- conflicted
+++ resolved
@@ -105,12 +105,7 @@
 
 	template <typename IRowType>
 	iterator_impl(const iterator_impl<IRowType> &rhs, const std::array<uint16_t, N> &cix)
-<<<<<<< HEAD
-		: m_category(rhs.m_category)
-		, m_current(rhs.m_current)
-=======
 		: m_current(const_cast<row_handle&>(rhs.m_current))
->>>>>>> dc77729f
 		, m_item_ix(cix)
 	{
 		m_value = get(std::make_index_sequence<N>());
@@ -118,16 +113,9 @@
 
 	iterator_impl &operator=(iterator_impl i)
 	{
-<<<<<<< HEAD
-		m_category = i.m_category;
-		m_current = i.m_current;
-		m_item_ix = i.m_item_ix;
-		m_value = i.m_value;
-=======
 		std::swap(m_current, i.m_current);
 		std::swap(m_item_ix, i.m_item_ix);
 		std::swap(m_value, i.m_value);
->>>>>>> dc77729f
 		return *this;
 	}
 
@@ -191,17 +179,7 @@
 	template <size_t... Is>
 	tuple_type get(std::index_sequence<Is...>) const
 	{
-<<<<<<< HEAD
-		if (m_current != nullptr)
-		{
-			row_handle rh{ *m_category, *m_current };
-			return tuple_type{ rh[m_item_ix[Is]].template as<Ts>()... };
-		}
-
-		return {};
-=======
 		return m_current ? tuple_type{ m_current[m_item_ix[Is]].template as<Ts>()... } : tuple_type{};
->>>>>>> dc77729f
 	}
 
 	row_handle m_current;
@@ -371,12 +349,7 @@
 
 	template <typename IRowType>
 	iterator_impl(const iterator_impl<IRowType> &rhs, const std::array<uint16_t, 1> &cix)
-<<<<<<< HEAD
-		: m_category(rhs.m_category)
-		, m_current(rhs.m_current)
-=======
 		: m_current(const_cast<row_handle&>(rhs.m_current))
->>>>>>> dc77729f
 		, m_item_ix(cix[0])
 	{
 		m_value = get();
@@ -384,16 +357,9 @@
 
 	iterator_impl &operator=(iterator_impl i)
 	{
-<<<<<<< HEAD
-		m_category = i.m_category;
-		m_current = i.m_current;
-		m_item_ix = i.m_item_ix;
-		m_value = i.m_value;
-=======
 		std::swap(m_current, i.m_current);
 		std::swap(m_item_ix, i.m_item_ix);
 		std::swap(m_value, i.m_value);
->>>>>>> dc77729f
 		return *this;
 	}
 
@@ -456,17 +422,7 @@
   private:
 	value_type get() const
 	{
-<<<<<<< HEAD
-		if (m_current != nullptr)
-		{
-			row_handle rh{ *m_category, *m_current };
-			return rh[m_item_ix].template as<T>();
-		}
-
-		return {};
-=======
 		return m_current ?  m_current[m_item_ix].template as<value_type>() : value_type{};
->>>>>>> dc77729f
 	}
 
 	row_handle m_current;
