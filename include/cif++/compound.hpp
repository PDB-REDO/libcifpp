--- conflicted
+++ resolved
@@ -31,19 +31,13 @@
 
 #include <cif++.hpp>
 #include <cif++/atom_type.hpp>
+#include <cif++/point.hpp>
 
 #include <map>
 #include <set>
 #include <tuple>
 #include <vector>
 
-<<<<<<< HEAD
-#include <cif++.hpp>
-#include <cif++/atom_type.hpp>
-#include <cif++/point.hpp>
-
-=======
->>>>>>> 1f8e491d
 namespace cif
 {
 
