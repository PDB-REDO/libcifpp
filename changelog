--- conflicted
+++ resolved
@@ -1,11 +1,9 @@
-<<<<<<< HEAD
 Version 4.1.0
 - Some interface changes for mmcif::Atom
-=======
+
 Version 4.0.1
 - Added a bunch of const methods to Datablock and Category.
 - Changed PDB writing interface to accept Datablock instead of File.
->>>>>>> 9c4170d9
 
 Version 4.0.0
 - getResidue in mmcif::Structure now requires both a
